"""This file includes the Worker class which sits on the client side.
It implements the Ray API functions that are forwarded through grpc calls
to the server.
"""
import base64
import json
import logging
import time
import threading
import uuid
import warnings
from collections import defaultdict
import tempfile
from typing import Any, Callable, Dict, List, Optional, Tuple, TYPE_CHECKING

import grpc

from ray.job_config import JobConfig
import ray.cloudpickle as cloudpickle
# Use cloudpickle's version of pickle for UnpicklingError
from ray.cloudpickle.compat import pickle
import ray.core.generated.ray_client_pb2 as ray_client_pb2
import ray.core.generated.ray_client_pb2_grpc as ray_client_pb2_grpc
from ray.exceptions import GetTimeoutError
<<<<<<< HEAD
from ray.util.client.client_pickler import convert_to_arg
from ray.util.client.client_pickler import dumps_from_client
from ray.util.client.client_pickler import loads_from_server
from ray.util.client.common import ClientStub
from ray.util.client.common import ClientActorHandle
from ray.util.client.common import ClientActorClass
from ray.util.client.common import ClientRemoteFunc
from ray.util.client.common import ClientActorRef
from ray.util.client.common import ClientObjectRef
from ray.util.client.common import DEFAULT_CLIENT_RECONNECT_GRACE_PERIOD
from ray.util.client.common import GRPC_OPTIONS
from ray.util.client.common import INT32_MAX
=======
from ray.util.client.client_pickler import (convert_to_arg, dumps_from_client,
                                            loads_from_server)
from ray.util.client.common import (ClientActorClass, ClientActorHandle,
                                    ClientActorRef, ClientObjectRef,
                                    ClientRemoteFunc, ClientStub, GRPC_OPTIONS)
>>>>>>> 60f84fa0
from ray.util.client.dataclient import DataClient
from ray.util.client.logsclient import LogstreamClient
from ray.util.debug import log_once

if TYPE_CHECKING:
    from ray.actor import ActorClass
    from ray.remote_function import RemoteFunction

INITIAL_TIMEOUT_SEC = 5
MAX_TIMEOUT_SEC = 30

logger = logging.getLogger(__name__)

# The max amount of time an operation can run blocking in the server. This
# allows for Ctrl-C of the client to work without explicitly cancelling server
# operations.
MAX_BLOCKING_OPERATION_TIME_S: float = 2.0

# If the total size (bytes) of all outbound messages to schedule tasks since
# the connection began exceeds this value, a warning should be raised
MESSAGE_SIZE_THRESHOLD = 10 * 2**20  # 10 MB

# If the number of tasks scheduled on the client side since the connection
# began exceeds this value, a warning should be raised
TASK_WARNING_THRESHOLD = 1000

# Links to the Ray Design Pattern doc to use in the task overhead warning
# message
DESIGN_PATTERN_FINE_GRAIN_TASKS_LINK = \
    "https://docs.google.com/document/d/167rnnDFIVRhHhK4mznEIemOtj63IOhtIPvSYaPgI4Fg/edit#heading=h.f7ins22n6nyl" # noqa E501

DESIGN_PATTERN_LARGE_OBJECTS_LINK = \
    "https://docs.google.com/document/d/167rnnDFIVRhHhK4mznEIemOtj63IOhtIPvSYaPgI4Fg/edit#heading=h.1afmymq455wu" # noqa E501


def backoff(timeout: int) -> int:
    timeout = timeout + 5
    if timeout > MAX_TIMEOUT_SEC:
        timeout = MAX_TIMEOUT_SEC
    return timeout


class Worker:
    def __init__(self,
                 conn_str: str = "",
                 secure: bool = False,
                 metadata: List[Tuple[str, str]] = None,
                 connection_retries: int = 3,
                 reconnect_grace_period=None):
        """Initializes the worker side grpc client.

        Args:
            conn_str: The host:port connection string for the ray server.
            secure: whether to use SSL secure channel or not.
            metadata: additional metadata passed in the grpc request headers.
            connection_retries: Number of times to attempt to reconnect to the
              ray server if it doesn't respond immediately. Setting to 0 tries
              at least once.  For infinite retries, catch the ConnectionError
              exception.
        """
        self._client_id = make_client_id()
        self.metadata = [("client_id", self._client_id)] + (metadata if
                                                            metadata else [])
        self.channel_lock = threading.Lock()
        self.channel = None
        self.server = None
        self._conn_state = grpc.ChannelConnectivity.SHUTDOWN
        self._converted: Dict[str, ClientStub] = {}
        self._session_ended = False
        self._secure = secure
        self._conn_str = conn_str
        self._connection_retries = connection_retries
        if reconnect_grace_period is None:
            self._reconnect_grace_period = \
                DEFAULT_CLIENT_RECONNECT_GRACE_PERIOD
        else:
            self._reconnect_grace_period = reconnect_grace_period

        # Set to True when close() is called
        self._in_shutdown = False

        self._connect_channel()

        # Initialize the streams to finish protocol negotiation.
        self.data_client = DataClient(self, self._client_id, self.metadata)
        self.reference_count: Dict[bytes, int] = defaultdict(int)

        self.log_client = LogstreamClient(self, self.metadata)
        self.log_client.set_logstream_level(logging.INFO)

        self.closed = False

        # Track these values to raise a warning if many tasks are being
        # scheduled
        self.total_num_tasks_scheduled = 0
        self.total_outbound_message_size_bytes = 0

        # Used to create unique IDs for RPCs to the RayletServicer
        self._req_id_lock = threading.Lock()
        self._req_id = 0

    def _can_reconnect(self, e: grpc.RpcError) -> bool:
        if self._in_shutdown:
            # Channel is being shutdown, don't try to reconnect
            return False
        if e.code() in (grpc.StatusCode.RESOURCE_EXHAUSTED,
                        grpc.StatusCode.INVALID_ARGUMENT,
                        grpc.StatusCode.NOT_FOUND,
                        grpc.StatusCode.FAILED_PRECONDITION):
            # Unrecoverable error -- These errors are specifically raised
            # by the server's application logic
            return False
        # All other errors can be treated as recoverable
        return True

    def _connect_channel(self, reconnecting=False):
        if self.channel:
            self.channel.unsubscribe(self._on_channel_state_change)
            self.channel.close()

        if self._secure:
            credentials = grpc.ssl_channel_credentials()
            self.channel = grpc.secure_channel(
                self._conn_str, credentials, options=GRPC_OPTIONS)
        else:
            self.channel = grpc.insecure_channel(
                self._conn_str, options=GRPC_OPTIONS)

        self.channel.subscribe(self._on_channel_state_change)

        # Retry the connection until the channel responds to something
        # looking like a gRPC connection, though it may be a proxy.
        start_time = time.time()
        conn_attempts = 0
        timeout = INITIAL_TIMEOUT_SEC
        service_ready = False
        while conn_attempts < max(self._connection_retries, 1) or reconnecting:
            conn_attempts += 1
            elapsed_time = time.time() - start_time
            if reconnecting and elapsed_time > self._reconnect_grace_period:
                raise ConnectionError(
                    "Failed to reconnect within the reconnection grace period "
                    f"({self._reconnect_grace_period}s)")
            try:
                # Let gRPC wait for us to see if the channel becomes ready.
                # If it throws, we couldn't connect.
                grpc.channel_ready_future(self.channel).result(timeout=timeout)
                # The HTTP2 channel is ready. Wrap the channel with the
                # RayletDriverStub, allowing for unary requests.
                self.server = ray_client_pb2_grpc.RayletDriverStub(
                    self.channel)
                service_ready = bool(self.ping_server())
                if service_ready:
                    break
                # Ray is not ready yet, wait a timeout
                time.sleep(timeout)
            except grpc.FutureTimeoutError:
                logger.info(
                    f"Couldn't connect channel in {timeout} seconds, retrying")
                # Note that channel_ready_future constitutes its own timeout,
                # which is why we do not sleep here.
            except grpc.RpcError as e:
                logger.info("Ray client server unavailable, "
                            f"retrying in {timeout}s...")
                logger.debug(f"Received when checking init: {e.details()}")
                # Ray is not ready yet, wait a timeout.
                time.sleep(timeout)
            # Fallthrough, backoff, and retry at the top of the loop
            logger.info("Waiting for Ray to become ready on the server, "
                        f"retry in {timeout}s...")
            if not reconnecting:
                # Don't increase backoff when trying to reconnect --
                # server should already be ready
                timeout = backoff(timeout)

        # If we made it through the loop without service_ready
        # it means we've used up our retries and
        # should error back to the user.
        if not service_ready:
            if log_once("ray_client_security_groups"):
                warnings.warn(
                    "Ray Client connection timed out. Ensure that "
                    "the Ray Client port on the head node is reachable "
                    "from your local machine. See https://docs.ray.io/en"
                    "/latest/cluster/ray-client.html#step-2-check-ports for "
                    "more information.")
            raise ConnectionError("ray client connection timeout")

    def _call_stub(self, stub_name: str, *args, **kwargs) -> Any:
        """
        Calls the stub specified by stub_name, and retries on grpc internal
        errors
        """
        while not self._in_shutdown:
            try:
                return getattr(self.server, stub_name)(*args, **kwargs)
            except grpc.RpcError as e:
                if self._can_reconnect(e):
                    time.sleep(.5)
                    continue
                raise
            except ValueError:
                # Attempted to use stub while channel is being recreated
                time.sleep(.5)
                continue
        raise ConnectionError("Client is shutting down.")

    def _add_ids_to_request(self, request: Any):
        """
        Adds a unique req_id and the current thread's identifier to the
        request. These values are useful for preventing mutating operations
        from being replayed on the server side in the event that the client
        must retry a requsest.
        Args:
            request - A gRPC message to add the thread and request IDs to
        """
        request.thread_id = threading.get_ident()
        with self._req_id_lock:
            self._req_id += 1
            if self._req_id > INT32_MAX:
                self._req_id = 0
            request.req_id = self._req_id

    def _on_channel_state_change(self, conn_state: grpc.ChannelConnectivity):
        logger.debug(f"client gRPC channel state change: {conn_state}")
        self._conn_state = conn_state

    def connection_info(self):
        try:
            data = self.data_client.ConnectionInfo()
        except grpc.RpcError as e:
            raise decode_exception(e)
        return {
            "num_clients": data.num_clients,
            "python_version": data.python_version,
            "ray_version": data.ray_version,
            "ray_commit": data.ray_commit,
            "protocol_version": data.protocol_version,
        }

    def register_callback(
            self, ref: ClientObjectRef,
            callback: Callable[[ray_client_pb2.DataResponse], None]) -> None:
        req = ray_client_pb2.GetRequest(ids=[ref.id], asynchronous=True)
        self.data_client.RegisterGetCallback(req, callback)

    def get(self, vals, *, timeout: Optional[float] = None) -> Any:
        if isinstance(vals, list):
            if not vals:
                return []
            to_get = vals
        elif isinstance(vals, ClientObjectRef):
            to_get = [vals]
        else:
            raise Exception("Can't get something that's not a "
                            "list of IDs or just an ID: %s" % type(vals))

        if timeout is None:
            deadline = None
        else:
            deadline = time.monotonic() + timeout

        while True:
            if deadline:
                op_timeout = min(MAX_BLOCKING_OPERATION_TIME_S,
                                 max(deadline - time.monotonic(), 0.001))
            else:
                op_timeout = MAX_BLOCKING_OPERATION_TIME_S
            try:
                res = self._get(to_get, op_timeout)
                break
            except GetTimeoutError:
                if deadline and time.monotonic() > deadline:
                    raise
                logger.debug("Internal retry for get {}".format(to_get))
        if len(to_get) != len(res):
            raise Exception(
                "Mismatched number of items in request ({}) and response ({})"
                .format(len(to_get), len(res)))
        if isinstance(vals, ClientObjectRef):
            res = res[0]
        return res

    def _get(self, ref: List[ClientObjectRef], timeout: float):
        req = ray_client_pb2.GetRequest(
            ids=[r.id for r in ref], timeout=timeout)
        try:
            data = self.data_client.GetObject(req)
        except grpc.RpcError as e:
            raise decode_exception(e)
        if not data.valid:
            try:
                err = cloudpickle.loads(data.error)
            except (pickle.UnpicklingError, TypeError):
                logger.exception("Failed to deserialize {}".format(data.error))
                raise
            raise err
        return loads_from_server(data.data)

    def put(self, vals, *, client_ref_id: bytes = None):
        to_put = []
        single = False
        if isinstance(vals, list):
            to_put = vals
        else:
            single = True
            to_put.append(vals)

        out = [self._put(x, client_ref_id=client_ref_id) for x in to_put]
        if single:
            out = out[0]
        return out

    def _put(self, val, *, client_ref_id: bytes = None):
        if isinstance(val, ClientObjectRef):
            raise TypeError(
                "Calling 'put' on an ObjectRef is not allowed "
                "(similarly, returning an ObjectRef from a remote "
                "function is not allowed). If you really want to "
                "do this, you can wrap the ObjectRef in a list and "
                "call 'put' on it (or return it).")
        data = dumps_from_client(val, self._client_id)
        req = ray_client_pb2.PutRequest(data=data)
        if client_ref_id is not None:
            req.client_ref_id = client_ref_id
        resp = self.data_client.PutObject(req)
        if not resp.valid:
            try:
                raise cloudpickle.loads(resp.error)
            except (pickle.UnpicklingError, TypeError):
                logger.exception("Failed to deserialize {}".format(resp.error))
                raise
        return ClientObjectRef(resp.id)

    # TODO(ekl) respect MAX_BLOCKING_OPERATION_TIME_S for wait too
    def wait(self,
             object_refs: List[ClientObjectRef],
             *,
             num_returns: int = 1,
             timeout: float = None,
             fetch_local: bool = True
             ) -> Tuple[List[ClientObjectRef], List[ClientObjectRef]]:
        if not isinstance(object_refs, list):
            raise TypeError("wait() expected a list of ClientObjectRef, "
                            f"got {type(object_refs)}")
        for ref in object_refs:
            if not isinstance(ref, ClientObjectRef):
                raise TypeError("wait() expected a list of ClientObjectRef, "
                                f"got list containing {type(ref)}")
        data = {
            "object_ids": [object_ref.id for object_ref in object_refs],
            "num_returns": num_returns,
            "timeout": timeout if (timeout is not None) else -1,
            "client_id": self._client_id,
        }
        req = ray_client_pb2.WaitRequest(**data)
        resp = self._call_stub("WaitObject", req, metadata=self.metadata)
        if not resp.valid:
            # TODO(ameer): improve error/exceptions messages.
            raise Exception("Client Wait request failed. Reference invalid?")
        client_ready_object_ids = [
            ClientObjectRef(ref) for ref in resp.ready_object_ids
        ]
        client_remaining_object_ids = [
            ClientObjectRef(ref) for ref in resp.remaining_object_ids
        ]

        return (client_ready_object_ids, client_remaining_object_ids)

    def call_remote(self, instance, *args, **kwargs) -> List[bytes]:
        task = instance._prepare_client_task()
        for arg in args:
            pb_arg = convert_to_arg(arg, self._client_id)
            task.args.append(pb_arg)
        for k, v in kwargs.items():
            task.kwargs[k].CopyFrom(convert_to_arg(v, self._client_id))
        return self._call_schedule_for_task(task)

    def _call_schedule_for_task(
            self, task: ray_client_pb2.ClientTask) -> List[bytes]:
        logger.debug("Scheduling %s" % task)
        task.client_id = self._client_id
        self._add_ids_to_request(task)
        try:
            ticket = self._call_stub("Schedule", task, metadata=self.metadata)
        except grpc.RpcError as e:
            raise decode_exception(e)
        if not ticket.valid:
            try:
                raise cloudpickle.loads(ticket.error)
            except (pickle.UnpicklingError, TypeError):
                logger.exception("Failed to deserialize {}".format(
                    ticket.error))
                raise
        self.total_num_tasks_scheduled += 1
        self.total_outbound_message_size_bytes += task.ByteSize()
        if self.total_num_tasks_scheduled > TASK_WARNING_THRESHOLD and \
                log_once("client_communication_overhead_warning"):
            warnings.warn(
                f"More than {TASK_WARNING_THRESHOLD} remote tasks have been "
                "scheduled. This can be slow on Ray Client due to "
                "communication overhead over the network. If you're running "
                "many fine-grained tasks, consider running them in a single "
                "remote function. See the section on \"Too fine-grained "
                "tasks\" in the Ray Design Patterns document for more "
                f"details: {DESIGN_PATTERN_FINE_GRAIN_TASKS_LINK}",
                UserWarning)
        if self.total_outbound_message_size_bytes > MESSAGE_SIZE_THRESHOLD \
                and log_once("client_communication_overhead_warning"):
            warnings.warn(
                "More than 10MB of messages have been created to schedule "
                "tasks on the server. This can be slow on Ray Client due to "
                "communication overhead over the network. If you're running "
                "many fine-grained tasks, consider running them inside a "
                "single remote function. See the section on \"Too "
                "fine-grained tasks\" in the Ray Design Patterns document for "
                f"more details: {DESIGN_PATTERN_FINE_GRAIN_TASKS_LINK}. If "
                "your functions frequently use large objects, consider "
                "storing the objects remotely with ray.put. An example of "
                "this is shown in the \"Closure capture of large / "
                "unserializable object\" section of the Ray Design Patterns "
                "document, available here: "
                f"{DESIGN_PATTERN_LARGE_OBJECTS_LINK}", UserWarning)
        return ticket.return_ids

    def call_release(self, id: bytes) -> None:
        if self.closed:
            return
        self.reference_count[id] -= 1
        if self.reference_count[id] == 0:
            self._release_server(id)
            del self.reference_count[id]

    def _release_server(self, id: bytes) -> None:
        if self.data_client is not None:
            logger.debug(f"Releasing {id.hex()}")
            self.data_client.ReleaseObject(
                ray_client_pb2.ReleaseRequest(ids=[id]))

    def call_retain(self, id: bytes) -> None:
        logger.debug(f"Retaining {id.hex()}")
        self.reference_count[id] += 1

    def close(self):
        self._in_shutdown = True
        self.data_client.close()
        self.log_client.close()
        if self.channel:
            self.channel.close()
            self.channel = None
        self.server = None
        self.closed = True

    def get_actor(self, name: str,
                  namespace: Optional[str] = None) -> ClientActorHandle:
        task = ray_client_pb2.ClientTask()
        task.type = ray_client_pb2.ClientTask.NAMED_ACTOR
        task.name = name
        task.namespace = namespace or ""
        ids = self._call_schedule_for_task(task)
        assert len(ids) == 1
        return ClientActorHandle(ClientActorRef(ids[0]))

    def terminate_actor(self, actor: ClientActorHandle,
                        no_restart: bool) -> None:
        if not isinstance(actor, ClientActorHandle):
            raise ValueError("ray.kill() only supported for actors. "
                             "Got: {}.".format(type(actor)))
        term_actor = ray_client_pb2.TerminateRequest.ActorTerminate()
        term_actor.id = actor.actor_ref.id
        term_actor.no_restart = no_restart
        try:
            term = ray_client_pb2.TerminateRequest(actor=term_actor)
            term.client_id = self._client_id
            self._add_ids_to_request(term)
            self._call_stub("Terminate", term, metadata=self.metadata)
        except grpc.RpcError as e:
            raise decode_exception(e)

    def terminate_task(self, obj: ClientObjectRef, force: bool,
                       recursive: bool) -> None:
        if not isinstance(obj, ClientObjectRef):
            raise TypeError(
                "ray.cancel() only supported for non-actor object refs. "
                f"Got: {type(obj)}.")
        term_object = ray_client_pb2.TerminateRequest.TaskObjectTerminate()
        term_object.id = obj.id
        term_object.force = force
        term_object.recursive = recursive
        try:
            term = ray_client_pb2.TerminateRequest(task_object=term_object)
            term.client_id = self._client_id
            self._add_ids_to_request(term)
            self._call_stub("Terminate", term, metadata=self.metadata)
        except grpc.RpcError as e:
            raise decode_exception(e)

    def get_cluster_info(self,
                         type: ray_client_pb2.ClusterInfoType.TypeEnum,
                         timeout=None):
        req = ray_client_pb2.ClusterInfoRequest()
        req.type = type
        resp = self.server.ClusterInfo(
            req, timeout=timeout, metadata=self.metadata)
        if resp.WhichOneof("response_type") == "resource_table":
            # translate from a proto map to a python dict
            output_dict = {k: v for k, v in resp.resource_table.table.items()}
            return output_dict
        elif resp.WhichOneof("response_type") == "runtime_context":
            return resp.runtime_context
        return json.loads(resp.json)

    def internal_kv_get(self, key: bytes) -> bytes:
        req = ray_client_pb2.KVGetRequest(key=key)
        resp = self._call_stub("KVGet", req, metadata=self.metadata)
        return resp.value

    def internal_kv_exists(self, key: bytes) -> bytes:
        # TODO: This doesn't look right?
        req = ray_client_pb2.KVGetRequest(key=key)
        resp = self._call_stub("KVGet", req, metadata=self.metadata)
        return resp.value

    def internal_kv_put(self, key: bytes, value: bytes,
                        overwrite: bool) -> bool:
        req = ray_client_pb2.KVPutRequest(
            key=key, value=value, overwrite=overwrite)
        self._add_ids_to_request(req)
        resp = self._call_stub("KVPut", req, metadata=self.metadata)
        return resp.already_exists

    def internal_kv_del(self, key: bytes) -> None:
        req = ray_client_pb2.KVDelRequest(key=key)
        self._add_ids_to_request(req)
        self._call_stub("KVDel", req, metadata=self.metadata)

    def internal_kv_list(self, prefix: bytes) -> bytes:
        req = ray_client_pb2.KVListRequest(prefix=prefix)
        return self._call_stub("KVList", req, metadata=self.metadata).keys

    def list_named_actors(self, all_namespaces: bool) -> List[Dict[str, str]]:
        req = ray_client_pb2.ClientListNamedActorsRequest(
            all_namespaces=all_namespaces)
        return json.loads(
            self._call_stub("ListNamedActors", req,
                            metadata=self.metadata).actors_json)

    def is_initialized(self) -> bool:
        if self.server is not None:
            return self.get_cluster_info(
                ray_client_pb2.ClusterInfoType.IS_INITIALIZED)
        return False

    def ping_server(self, timeout=None) -> bool:
        """Simple health check.

        Piggybacks the IS_INITIALIZED call to check if the server provides
        an actual response.
        """
        if self.server is not None:
            logger.debug("Pinging server.")
            result = self.get_cluster_info(
                ray_client_pb2.ClusterInfoType.PING, timeout=timeout)
            return result is not None
        return False

    def is_connected(self) -> bool:
        return not self._session_ended

    def _server_init(self,
                     job_config: JobConfig,
                     ray_init_kwargs: Optional[Dict[str, Any]] = None):
        """Initialize the server"""
        if ray_init_kwargs is None:
            ray_init_kwargs = {}
        try:
            if job_config is None:
<<<<<<< HEAD
                init_req = ray_client_pb2.InitRequest(
                    ray_init_kwargs=json.dumps(ray_init_kwargs),
                    reconnect_grace_period=self._reconnect_grace_period)
                self._call_init(init_req)
                return

            import ray._private.runtime_env as runtime_env
            import tempfile
            with tempfile.TemporaryDirectory() as tmp_dir:
                (old_dir, runtime_env.PKG_DIR) = (runtime_env.PKG_DIR, tmp_dir)
                # Generate the uri for runtime env
                runtime_env.rewrite_runtime_env_uris(job_config)
                init_req = ray_client_pb2.InitRequest(
                    job_config=pickle.dumps(job_config),
                    ray_init_kwargs=json.dumps(ray_init_kwargs),
                    reconnect_grace_period=self._reconnect_grace_period)
                self._call_init(init_req)
                runtime_env.upload_runtime_env_package_if_needed(job_config)
                runtime_env.PKG_DIR = old_dir
                prep_req = ray_client_pb2.PrepRuntimeEnvRequest()
                self.data_client.PrepRuntimeEnv(prep_req)
=======
                serialized_job_config = None
            else:
                # Generate and upload URIs for the working directory. This
                # uses internal_kv to upload to the GCS.
                import ray._private.runtime_env as runtime_env
                with tempfile.TemporaryDirectory() as tmp_dir:
                    (old_dir, runtime_env.PKG_DIR) = (runtime_env.PKG_DIR,
                                                      tmp_dir)
                    runtime_env.rewrite_runtime_env_uris(job_config)
                    runtime_env.upload_runtime_env_package_if_needed(
                        job_config)
                    runtime_env.PKG_DIR = old_dir

                serialized_job_config = pickle.dumps(job_config)

            response = self.data_client.Init(
                ray_client_pb2.InitRequest(
                    job_config=serialized_job_config,
                    ray_init_kwargs=json.dumps(ray_init_kwargs)))
            if not response.ok:
                raise ConnectionAbortedError(
                    f"Initialization failure from server:\n{response.msg}")

>>>>>>> 60f84fa0
        except grpc.RpcError as e:
            raise decode_exception(e)

    def _convert_actor(self, actor: "ActorClass") -> str:
        """Register a ClientActorClass for the ActorClass and return a UUID"""
        key = uuid.uuid4().hex
        md = actor.__ray_metadata__
        cls = md.modified_class
        self._converted[key] = ClientActorClass(
            cls,
            options={
                "max_restarts": md.max_restarts,
                "max_task_retries": md.max_task_retries,
                "num_cpus": md.num_cpus,
                "num_gpus": md.num_gpus,
                "memory": md.memory,
                "object_store_memory": md.object_store_memory,
                "resources": md.resources,
                "accelerator_type": md.accelerator_type,
            })
        return key

    def _convert_function(self, func: "RemoteFunction") -> str:
        """Register a ClientRemoteFunc for the ActorClass and return a UUID"""
        key = uuid.uuid4().hex
        f = func._function
        self._converted[key] = ClientRemoteFunc(
            f,
            options={
                "num_cpus": func._num_cpus,
                "num_gpus": func._num_gpus,
                "max_calls": func._max_calls,
                "max_retries": func._max_retries,
                "resources": func._resources,
                "accelerator_type": func._accelerator_type,
                "num_returns": func._num_returns,
                "memory": func._memory
            })
        return key

    def _get_converted(self, key: str) -> "ClientStub":
        """Given a UUID, return the converted object"""
        return self._converted[key]

    def _converted_key_exists(self, key: str) -> bool:
        """Check if a key UUID is present in the store of converted objects."""
        return key in self._converted


def make_client_id() -> str:
    id = uuid.uuid4()
    return id.hex


def decode_exception(e: grpc.RpcError) -> Exception:
    if e.code() != grpc.StatusCode.INVALID_ARGUMENT:
        # This error was generated by the GRPC library itself, not by the
        # server
        raise
    data = base64.standard_b64decode(e.details())
    return loads_from_server(data)<|MERGE_RESOLUTION|>--- conflicted
+++ resolved
@@ -22,26 +22,12 @@
 import ray.core.generated.ray_client_pb2 as ray_client_pb2
 import ray.core.generated.ray_client_pb2_grpc as ray_client_pb2_grpc
 from ray.exceptions import GetTimeoutError
-<<<<<<< HEAD
-from ray.util.client.client_pickler import convert_to_arg
-from ray.util.client.client_pickler import dumps_from_client
-from ray.util.client.client_pickler import loads_from_server
-from ray.util.client.common import ClientStub
-from ray.util.client.common import ClientActorHandle
-from ray.util.client.common import ClientActorClass
-from ray.util.client.common import ClientRemoteFunc
-from ray.util.client.common import ClientActorRef
-from ray.util.client.common import ClientObjectRef
-from ray.util.client.common import DEFAULT_CLIENT_RECONNECT_GRACE_PERIOD
-from ray.util.client.common import GRPC_OPTIONS
-from ray.util.client.common import INT32_MAX
-=======
 from ray.util.client.client_pickler import (convert_to_arg, dumps_from_client,
                                             loads_from_server)
-from ray.util.client.common import (ClientActorClass, ClientActorHandle,
-                                    ClientActorRef, ClientObjectRef,
-                                    ClientRemoteFunc, ClientStub, GRPC_OPTIONS)
->>>>>>> 60f84fa0
+from ray.util.client.common import (
+    ClientActorClass, ClientActorHandle, ClientActorRef, ClientObjectRef,
+    ClientRemoteFunc, ClientStub, DEFAULT_CLIENT_RECONNECT_GRACE_PERIOD,
+    GRPC_OPTIONS, INT32_MAX)
 from ray.util.client.dataclient import DataClient
 from ray.util.client.logsclient import LogstreamClient
 from ray.util.debug import log_once
@@ -619,29 +605,6 @@
             ray_init_kwargs = {}
         try:
             if job_config is None:
-<<<<<<< HEAD
-                init_req = ray_client_pb2.InitRequest(
-                    ray_init_kwargs=json.dumps(ray_init_kwargs),
-                    reconnect_grace_period=self._reconnect_grace_period)
-                self._call_init(init_req)
-                return
-
-            import ray._private.runtime_env as runtime_env
-            import tempfile
-            with tempfile.TemporaryDirectory() as tmp_dir:
-                (old_dir, runtime_env.PKG_DIR) = (runtime_env.PKG_DIR, tmp_dir)
-                # Generate the uri for runtime env
-                runtime_env.rewrite_runtime_env_uris(job_config)
-                init_req = ray_client_pb2.InitRequest(
-                    job_config=pickle.dumps(job_config),
-                    ray_init_kwargs=json.dumps(ray_init_kwargs),
-                    reconnect_grace_period=self._reconnect_grace_period)
-                self._call_init(init_req)
-                runtime_env.upload_runtime_env_package_if_needed(job_config)
-                runtime_env.PKG_DIR = old_dir
-                prep_req = ray_client_pb2.PrepRuntimeEnvRequest()
-                self.data_client.PrepRuntimeEnv(prep_req)
-=======
                 serialized_job_config = None
             else:
                 # Generate and upload URIs for the working directory. This
@@ -660,12 +623,12 @@
             response = self.data_client.Init(
                 ray_client_pb2.InitRequest(
                     job_config=serialized_job_config,
-                    ray_init_kwargs=json.dumps(ray_init_kwargs)))
+                    ray_init_kwargs=json.dumps(ray_init_kwargs),
+                    reconnect_grace_period=self._reconnect_grace_period))
             if not response.ok:
                 raise ConnectionAbortedError(
                     f"Initialization failure from server:\n{response.msg}")
 
->>>>>>> 60f84fa0
         except grpc.RpcError as e:
             raise decode_exception(e)
 
