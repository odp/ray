--- conflicted
+++ resolved
@@ -96,17 +96,12 @@
 extras = {
     "default": ["colorful"],
     "serve": ["uvicorn", "requests", "starlette", "fastapi"],
-<<<<<<< HEAD
-    "tune": ["pandas", "tabulate", "tensorboardX"],
-    "k8s": ["kopf", "kubernetes"]
-=======
     "tune": ["pandas", "tabulate", "tensorboardX>=1.9"],
-    "k8s": ["kubernetes"],
+    "k8s": ["kopf", "kubernetes"],
     "observability": [
         "opentelemetry-api==1.1.0", "opentelemetry-sdk==1.1.0",
         "opentelemetry-exporter-otlp==1.1.0"
     ]
->>>>>>> 1b3df53a
 }
 
 extras["rllib"] = extras["tune"] + [
