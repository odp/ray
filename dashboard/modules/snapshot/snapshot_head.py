from typing import Dict, Any, List

from ray.core.generated import gcs_service_pb2
from ray.core.generated import gcs_pb2
from ray.core.generated import gcs_service_pb2_grpc
from ray.experimental.internal_kv import _internal_kv_get, _internal_kv_list

import ray.new_dashboard.utils as dashboard_utils
<<<<<<< HEAD
import ray
from ray.serve.controller import SNAPSHOT_KEY as SERVE_SNAPSHOT_KEY
from ray.serve.constants import SERVE_CONTROLLER_NAME
=======
>>>>>>> f0fc2696

import json

routes = dashboard_utils.ClassMethodRouteTable


class SnapshotHead(dashboard_utils.DashboardHeadModule):
    def __init__(self, dashboard_head):
        super().__init__(dashboard_head)
        self._gcs_job_info_stub = None
        self._gcs_actor_info_stub = None
        self._dashboard_head = dashboard_head

    @routes.get("/api/snapshot")
    async def snapshot(self, req):
        job_data = await self.get_job_info()
        actor_data = await self.get_actor_info()
        serve_data = await self.get_serve_info()
        session_name = await self.get_session_name()
        snapshot = {
            "jobs": job_data,
            "actors": actor_data,
            "deployments": serve_data,
            "session_name": session_name,
            "ray_version": ray.__version__,
            "ray_commit": ray.__commit__
        }
        return dashboard_utils.rest_response(
            success=True, message="hello", snapshot=snapshot)

    async def get_job_info(self):
        request = gcs_service_pb2.GetAllJobInfoRequest()
        reply = await self._gcs_job_info_stub.GetAllJobInfo(request, timeout=5)

        jobs = {}
        for job_table_entry in reply.job_info_list:
            job_id = job_table_entry.job_id.hex()
            config = {
                "env_vars": dict(job_table_entry.config.worker_env),
                "namespace": job_table_entry.config.ray_namespace,
                "metadata": dict(job_table_entry.config.metadata),
                "runtime_env": json.loads(
                    job_table_entry.config.serialized_runtime_env),
            }
            entry = {
                "is_dead": job_table_entry.is_dead,
                "start_time": job_table_entry.start_time,
                "end_time": job_table_entry.end_time,
                "config": config,
            }
            jobs[job_id] = entry

        return jobs

    async def get_actor_info(self):
        # TODO (Alex): GCS still needs to return actors from dead jobs.
        request = gcs_service_pb2.GetAllActorInfoRequest()
        request.show_dead_jobs = True
        reply = await self._gcs_actor_info_stub.GetAllActorInfo(
            request, timeout=5)
        actors = {}
        for actor_table_entry in reply.actor_table_data:
            actor_id = actor_table_entry.actor_id.hex()
            runtime_env = json.loads(actor_table_entry.serialized_runtime_env)
            entry = {
                "job_id": actor_table_entry.job_id.hex(),
                "state": gcs_pb2.ActorTableData.ActorState.Name(
                    actor_table_entry.state),
                "name": actor_table_entry.name,
                "namespace": actor_table_entry.ray_namespace,
                "runtime_env": runtime_env,
                "start_time": actor_table_entry.start_time,
                "end_time": actor_table_entry.end_time,
                "is_detached": actor_table_entry.is_detached,
                "resources": dict(
                    actor_table_entry.task_spec.required_resources),
                "actor_class": actor_table_entry.class_name,
                "current_worker_id": actor_table_entry.address.worker_id.hex(),
                "current_raylet_id": actor_table_entry.address.raylet_id.hex(),
                "ip_address": actor_table_entry.address.ip_address,
                "port": actor_table_entry.address.port
            }
            actors[actor_id] = entry
        return actors

<<<<<<< HEAD
    async def get_serve_info(self) -> Dict[str, Any]:
        """Return the info for all deployments from all serve controllers."""
        gcs_client = self._dashboard_head.gcs_client
=======
    async def get_serve_info(self):
        # Conditionally import serve to prevent ModuleNotFoundError from serve
        # dependencies when only ray[default] is installed (#17712)
        try:
            from ray.serve.controller import SNAPSHOT_KEY as SERVE_SNAPSHOT_KEY
            from ray.serve.constants import SERVE_CONTROLLER_NAME
            from ray.serve.kv_store import format_key
        except Exception:
            return "{}"

        client = self._dashboard_head.gcs_client
>>>>>>> f0fc2696

        # Serve wraps Ray's internal KV store and specially formats the keys.
        # These are the keys we are interested in:
        # SERVE_CONTROLLER_NAME(+ optional random letters):SERVE_SNAPSHOT_KEY

        serve_keys = _internal_kv_list(SERVE_CONTROLLER_NAME, gcs_client)
        serve_snapshot_keys = filter(lambda k: SERVE_SNAPSHOT_KEY in str(k),
                                     serve_keys)

<<<<<<< HEAD
        deployments_per_controller: List[Dict[str, Any]] = [
            json.loads(_internal_kv_get(k, gcs_client) or "{}")
            for k in serve_snapshot_keys
        ]
        deployments: Dict[str, Any] = {
            k: v
            for d in deployments_per_controller for k, v in d.items()
        }
        return deployments
=======
        return json.loads(_internal_kv_get(key, client) or "{}")
>>>>>>> f0fc2696

    async def get_session_name(self):
        encoded_name = await self._dashboard_head.aioredis_client.get(
            "session_name")
        return encoded_name.decode()

    async def run(self, server):
        self._gcs_job_info_stub = gcs_service_pb2_grpc.JobInfoGcsServiceStub(
            self._dashboard_head.aiogrpc_gcs_channel)
        self._gcs_actor_info_stub = \
            gcs_service_pb2_grpc.ActorInfoGcsServiceStub(
                self._dashboard_head.aiogrpc_gcs_channel)<|MERGE_RESOLUTION|>--- conflicted
+++ resolved
@@ -1,17 +1,12 @@
 from typing import Dict, Any, List
 
+import ray
 from ray.core.generated import gcs_service_pb2
 from ray.core.generated import gcs_pb2
 from ray.core.generated import gcs_service_pb2_grpc
 from ray.experimental.internal_kv import _internal_kv_get, _internal_kv_list
 
 import ray.new_dashboard.utils as dashboard_utils
-<<<<<<< HEAD
-import ray
-from ray.serve.controller import SNAPSHOT_KEY as SERVE_SNAPSHOT_KEY
-from ray.serve.constants import SERVE_CONTROLLER_NAME
-=======
->>>>>>> f0fc2696
 
 import json
 
@@ -97,11 +92,6 @@
             actors[actor_id] = entry
         return actors
 
-<<<<<<< HEAD
-    async def get_serve_info(self) -> Dict[str, Any]:
-        """Return the info for all deployments from all serve controllers."""
-        gcs_client = self._dashboard_head.gcs_client
-=======
     async def get_serve_info(self):
         # Conditionally import serve to prevent ModuleNotFoundError from serve
         # dependencies when only ray[default] is installed (#17712)
@@ -112,8 +102,7 @@
         except Exception:
             return "{}"
 
-        client = self._dashboard_head.gcs_client
->>>>>>> f0fc2696
+        gcs_client = self._dashboard_head.gcs_client
 
         # Serve wraps Ray's internal KV store and specially formats the keys.
         # These are the keys we are interested in:
@@ -123,7 +112,6 @@
         serve_snapshot_keys = filter(lambda k: SERVE_SNAPSHOT_KEY in str(k),
                                      serve_keys)
 
-<<<<<<< HEAD
         deployments_per_controller: List[Dict[str, Any]] = [
             json.loads(_internal_kv_get(k, gcs_client) or "{}")
             for k in serve_snapshot_keys
@@ -133,9 +121,6 @@
             for d in deployments_per_controller for k, v in d.items()
         }
         return deployments
-=======
-        return json.loads(_internal_kv_get(key, client) or "{}")
->>>>>>> f0fc2696
 
     async def get_session_name(self):
         encoded_name = await self._dashboard_head.aioredis_client.get(
