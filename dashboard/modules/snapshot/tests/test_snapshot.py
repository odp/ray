import os
import sys
import json
import jsonschema

import pprint
import pytest
import requests

import ray
from ray import serve
from ray.test_utils import (
    format_web_url,
    run_string_as_driver,
)
from ray.new_dashboard import dashboard
from ray.new_dashboard.tests.conftest import *  # noqa


def test_snapshot(ray_start_with_dashboard):
    driver_template = """
import ray

ray.init(address="{address}", namespace="my_namespace")

@ray.remote
class Pinger:
    def ping(self):
        return "pong"

a = Pinger.options(lifetime={lifetime}, name={name}).remote()
ray.get(a.ping.remote())
    """

    detached_driver = driver_template.format(
        address=ray_start_with_dashboard["redis_address"],
        lifetime="'detached'",
        name="'abc'")
    named_driver = driver_template.format(
        address=ray_start_with_dashboard["redis_address"],
        lifetime="None",
        name="'xyz'")
    unnamed_driver = driver_template.format(
        address=ray_start_with_dashboard["redis_address"],
        lifetime="None",
        name="None")

    run_string_as_driver(detached_driver)
    run_string_as_driver(named_driver)
    run_string_as_driver(unnamed_driver)

    webui_url = ray_start_with_dashboard["webui_url"]
    webui_url = format_web_url(webui_url)
    response = requests.get(f"{webui_url}/api/snapshot")
    response.raise_for_status()
    data = response.json()
    schema_path = os.path.join(
        os.path.dirname(dashboard.__file__),
        "modules/snapshot/snapshot_schema.json")
    pprint.pprint(data)
    jsonschema.validate(instance=data, schema=json.load(open(schema_path)))

    assert len(data["data"]["snapshot"]["actors"]) == 3
    assert len(data["data"]["snapshot"]["jobs"]) == 4
    assert len(data["data"]["snapshot"]["deployments"]) == 0

    for actor_id, entry in data["data"]["snapshot"]["actors"].items():
        assert entry["jobId"] in data["data"]["snapshot"]["jobs"]
        assert entry["actorClass"] == "Pinger"
        assert entry["startTime"] >= 0
        if entry["isDetached"]:
            assert entry["endTime"] == 0, entry
        else:
            assert entry["endTime"] > 0, entry
        assert "runtimeEnv" in entry
    assert data["data"]["snapshot"]["rayCommit"] == ray.__commit__
    assert data["data"]["snapshot"]["rayVersion"] == ray.__version__


@pytest.mark.parametrize(
    "ray_start_with_dashboard", [{
        "num_cpus": 8
    }], indirect=True)
def test_serve_snapshot(ray_start_with_dashboard):
    """Test detached and nondetached Serve instances running concurrently."""

    detached_serve_driver_script = f"""
import ray
from ray import serve

ray.init(
    address="{ray_start_with_dashboard['redis_address']}",
    namespace="serve")

serve.start(detached=True)

@serve.deployment(version="v1")
def my_func(request):
  return "hello"

my_func.deploy()
    """

    run_string_as_driver(detached_serve_driver_script)
    assert requests.get("http://127.0.0.1:8000/my_func").text == "hello"

    # Use a new port to avoid clobbering the first Serve instance.
    serve.start(http_options={"port": 8123})

    @serve.deployment(version="v1")
    def my_func_nondetached(request):
        return "hello"

    my_func_nondetached.deploy()

    assert requests.get(
        "http://127.0.0.1:8123/my_func_nondetached").text == "hello"

    webui_url = ray_start_with_dashboard["webui_url"]
    webui_url = format_web_url(webui_url)
    response = requests.get(f"{webui_url}/api/snapshot")
    response.raise_for_status()
    data = response.json()
    schema_path = os.path.join(
        os.path.dirname(dashboard.__file__),
        "modules/snapshot/snapshot_schema.json")
    pprint.pprint(data)
    jsonschema.validate(instance=data, schema=json.load(open(schema_path)))

<<<<<<< HEAD
    assert len(data["data"]["snapshot"]["deployments"]) == 2

    entry = data["data"]["snapshot"]["deployments"]["myFunc"]
    assert entry["name"] == "my_func"
    assert entry["version"] == "v1"
    assert entry["namespace"] == "serve"
    assert entry["httpRoute"] == "/my_func"
    assert entry["className"] == "my_func"
    assert entry["status"] == "RUNNING"
    assert entry["rayJobId"] is not None
    assert entry["startTime"] == 0
    assert entry["endTime"] == 0

    entry_nondetached = data["data"]["snapshot"]["deployments"][
        "myFuncNondetached"]
    assert entry_nondetached["name"] == "my_func_nondetached"
    assert entry_nondetached["version"] == "v1"
    assert entry_nondetached["namespace"] == ""
    assert entry_nondetached["httpRoute"] == "/my_func_nondetached"
    assert entry_nondetached["className"] == "my_func_nondetached"
    assert entry_nondetached["status"] == "RUNNING"
    assert entry_nondetached["rayJobId"] is not None
    assert entry_nondetached["startTime"] == 0
    assert entry_nondetached["endTime"] == 0
=======
    assert len(data["data"]["snapshot"]["deployments"]) == 1
    for deployment_name, entry in data["data"]["snapshot"][
            "deployments"].items():
        assert entry["name"] == "my_func"
        assert entry["version"] == "v1"
        assert entry["httpRoute"] == "/my_func"
        assert entry["className"] == "my_func"
        assert entry["status"] == "RUNNING"
        assert entry["rayJobId"] is not None
        assert entry["startTime"] == 0
        assert entry["endTime"] == 0


if __name__ == "__main__":
    sys.exit(pytest.main(["-v", __file__]))
>>>>>>> f0fc2696
<|MERGE_RESOLUTION|>--- conflicted
+++ resolved
@@ -79,7 +79,7 @@
 
 @pytest.mark.parametrize(
     "ray_start_with_dashboard", [{
-        "num_cpus": 8
+        "num_cpus": 4
     }], indirect=True)
 def test_serve_snapshot(ray_start_with_dashboard):
     """Test detached and nondetached Serve instances running concurrently."""
@@ -127,7 +127,6 @@
     pprint.pprint(data)
     jsonschema.validate(instance=data, schema=json.load(open(schema_path)))
 
-<<<<<<< HEAD
     assert len(data["data"]["snapshot"]["deployments"]) == 2
 
     entry = data["data"]["snapshot"]["deployments"]["myFunc"]
@@ -152,20 +151,6 @@
     assert entry_nondetached["rayJobId"] is not None
     assert entry_nondetached["startTime"] == 0
     assert entry_nondetached["endTime"] == 0
-=======
-    assert len(data["data"]["snapshot"]["deployments"]) == 1
-    for deployment_name, entry in data["data"]["snapshot"][
-            "deployments"].items():
-        assert entry["name"] == "my_func"
-        assert entry["version"] == "v1"
-        assert entry["httpRoute"] == "/my_func"
-        assert entry["className"] == "my_func"
-        assert entry["status"] == "RUNNING"
-        assert entry["rayJobId"] is not None
-        assert entry["startTime"] == 0
-        assert entry["endTime"] == 0
-
 
 if __name__ == "__main__":
-    sys.exit(pytest.main(["-v", __file__]))
->>>>>>> f0fc2696
+    sys.exit(pytest.main(["-v", __file__]))